{
<<<<<<< HEAD
  "dependencies": {
    "bootstrap": "^5.3.3"
=======
  "name": "beristain-contact-backend",
  "version": "1.0.0",
  "description": "Backend para el formulario de contacto de Beristain & Asociados",
  "main": "server.js",
  "scripts": {
    "start": "cross-env NODE_ENV=production node server.js",
    "dev": "cross-env NODE_ENV=development nodemon server.js",
    "test": "cross-env NODE_ENV=test jest --detectOpenHandles --coverage",
    "lint": "eslint .",
    "lint:fix": "eslint . --fix"
  },
  "keywords": [
    "formulario",
    "contacto",
    "legal",
    "abogados",
    "express"
  ],
  "author": "Beristain & Asociados",
  "license": "MIT",
  "dependencies": {
    "cors": "^2.8.5",
    "dotenv": "^16.0.3",
    "express": "^4.18.2",
    "express-rate-limit": "^6.7.0",
    "express-validator": "^7.0.1",
    "nodemailer": "^6.9.1",
    "pino": "^9.6.0",
    "pino-http": "^10.4.0",
    "pino-pretty": "^13.0.0"
  },
  "devDependencies": {
    "cross-env": "^7.0.3",
    "eslint": "^8.57.0",
    "jest": "^29.7.0",
    "nodemon": "^3.1.0",
    "supertest": "^6.3.4"
  },
  "engines": {
    "node": ">=18.0.0"
>>>>>>> c6c2297f
  }
}<|MERGE_RESOLUTION|>--- conflicted
+++ resolved
@@ -1,48 +1,16 @@
 {
-<<<<<<< HEAD
+  "name": "pag-web-boga",
+  "version": "1.0.0",
+  "description": "",
+  "main": "script.js",
+  "scripts": {
+    "test": "echo \"Error: no test specified\" && exit 1"
+  },
+  "author": "",
+  "license": "ISC",
   "dependencies": {
-    "bootstrap": "^5.3.3"
-=======
-  "name": "beristain-contact-backend",
-  "version": "1.0.0",
-  "description": "Backend para el formulario de contacto de Beristain & Asociados",
-  "main": "server.js",
-  "scripts": {
-    "start": "cross-env NODE_ENV=production node server.js",
-    "dev": "cross-env NODE_ENV=development nodemon server.js",
-    "test": "cross-env NODE_ENV=test jest --detectOpenHandles --coverage",
-    "lint": "eslint .",
-    "lint:fix": "eslint . --fix"
-  },
-  "keywords": [
-    "formulario",
-    "contacto",
-    "legal",
-    "abogados",
-    "express"
-  ],
-  "author": "Beristain & Asociados",
-  "license": "MIT",
-  "dependencies": {
-    "cors": "^2.8.5",
-    "dotenv": "^16.0.3",
-    "express": "^4.18.2",
-    "express-rate-limit": "^6.7.0",
-    "express-validator": "^7.0.1",
-    "nodemailer": "^6.9.1",
-    "pino": "^9.6.0",
-    "pino-http": "^10.4.0",
-    "pino-pretty": "^13.0.0"
-  },
-  "devDependencies": {
-    "cross-env": "^7.0.3",
-    "eslint": "^8.57.0",
-    "jest": "^29.7.0",
-    "nodemon": "^3.1.0",
-    "supertest": "^6.3.4"
-  },
-  "engines": {
-    "node": ">=18.0.0"
->>>>>>> c6c2297f
+    "bootstrap": "^5.3.1",
+    "bootstrap-icons": "^1.10.5",
+    "jquery": "^3.7.0"
   }
 }